--- conflicted
+++ resolved
@@ -58,12 +58,8 @@
                  run_dir='runinfo',
                  strategy='simple',
                  monitoring_config=None,
-<<<<<<< HEAD
                  monitoring=None,
-                 usage_tracking=True):
-=======
                  usage_tracking=False):
->>>>>>> c1cbfe75
         if executors is None:
             executors = [ThreadPoolExecutor()]
         self.executors = executors

--- conflicted
+++ resolved
@@ -622,13 +622,8 @@
                                                       stdout=task_stdout,
                                                       stderr=task_stderr)
             self.tasks[task_id]['status'] = States.pending
-<<<<<<< HEAD
-            logger.debug("Task {} launched with AppFuture: {}".format(task_id,
-                                                                  task_def['app_fu']))
-=======
             logger.debug("Task {} launched with AppFuture: {}".format(task_id, task_def['app_fu']))
 
->>>>>>> 5e2e7793
         return task_def['app_fu']
 
     # it might also be interesting to assert that all DFK

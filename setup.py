--- conflicted
+++ resolved
@@ -24,13 +24,8 @@
     extras_require = {
         'db_logging' : ['CMRESHandler', 'psutil', 'sqlalchemy'],
         'aws' : ['boto3'],
-<<<<<<< HEAD
-        'azure' : ['azure-mgmt>=2.0.0', 'haikunator'],
         'jetstream' : ['python-novaclient'],
         'extreme_scale' : ['mpi4py'],
-=======
-        'jetstream' : ['python-novaclient']
->>>>>>> dce70c1a
         },
     classifiers = [
         # Maturity
